import QtQuick 2.0
import QtQuick.Controls 1.0;
import QtQuick.Layouts 1.0;
import QtQuick.Dialogs 1.0;
import QtQuick.Window 2.1;
import QtQuick.Controls.Styles 1.1
import Ethereum 1.0

Rectangle {
	id: root
	property var title: "Wallet"
	property var iconSource: "../facet.png"
	property var menuItem

	objectName: "walletView"
	anchors.fill: parent

	function onReady() {
		setBalance()
	}

	function setBalance() {
		//balance.text = "<b>Balance</b>: " + eth.numberToHuman(eth.balanceAt(eth.key().address))
		if(menuItem)
			menuItem.secondaryTitle = eth.numberToHuman("0")
			//menuItem.secondaryTitle = eth.numberToHuman(eth.balanceAt(eth.key().address))
	}

	ListModel {
		id: denomModel
		ListElement { text: "Wei" ;     zeros: "" }
		ListElement { text: "Ada" ;     zeros: "000" }
		ListElement { text: "Babbage" ; zeros: "000000" }
		ListElement { text: "Shannon" ; zeros: "000000000" }
		ListElement { text: "Szabo" ;   zeros: "000000000000" }
		ListElement { text: "Finney" ;  zeros: "000000000000000" }
		ListElement { text: "Ether" ;   zeros: "000000000000000000" }
		ListElement { text: "Einstein" ;zeros: "000000000000000000000" }
		ListElement { text: "Douglas" ; zeros: "000000000000000000000000000000000000000000" }
	}

	ColumnLayout {
		spacing: 10
		y: 40
		anchors.fill: parent

		Text {
			id: balance
			font.pixelSize: 24
			anchors {
				horizontalCenter: parent.horizontalCenter
				top: parent.top
				topMargin: 20
			}
		}

		Rectangle {
			id: newTxPane
			color: "#ececec"
			border.color: "#cccccc"
			border.width: 1
			anchors {
				top: balance.bottom
				topMargin: 10
				left: parent.left
				leftMargin: 5
				right: parent.right
				rightMargin: 5
			}
			height: 100

			RowLayout {
				id: amountFields
				spacing: 10
				anchors {
					top: parent.top
					topMargin: 20
					left: parent.left
					leftMargin: 20
				}

				Text {
					text: "Ξ  "
				}

				// There's something off with the row layout where textfields won't listen to the width setting
				Rectangle {
					width: 50
					height: 20
					TextField {
						id: txValue
						width: parent.width
						placeholderText: "0.00"
					}
				}

				ComboBox {
					id: valueDenom
					currentIndex: 6
					model: denomModel
				}

			}

			RowLayout {
				id: toFields
				spacing: 10
				anchors {
					top: amountFields.bottom
					topMargin: 5
					left: parent.left
					leftMargin: 20
				}

				Text {
					text: "To"
				}

				Rectangle {
					width: 200
					height: 20
					TextField {
						id: txTo
						width: parent.width
						placeholderText: "Address or name"
					}
				}

				Button {
					text: "Send"
					onClicked: {
						var value = txValue.text + denomModel.get(valueDenom.currentIndex).zeros;
						var gasPrice = "10000000000000"
						//var res = eth.transact({from: eth.key().privateKey, to: txTo.text, value: value, gas: "500", gasPrice: gasPrice})
					}
				}
			}
		}

		Rectangle {
			anchors {
				left: parent.left
				right: parent.right
				top: newTxPane.bottom
				topMargin: 10
				bottom: parent.bottom
			}
			TableView {
				id: txTableView
				anchors.fill : parent
				TableViewColumn{ role: "num" ; title: "#" ; width: 30 }
				TableViewColumn{ role: "from" ; title: "From" ; width: 340 }
				TableViewColumn{ role: "to" ; title: "To" ; width: 340 }
				TableViewColumn{ role: "value" ; title: "Amount" ; width: 100 }

				model: ListModel {
					id: txModel
					Component.onCompleted: {
<<<<<<< HEAD
						/*
						var me = eth.key().address;
						var filterTo = ethx.watch({latest: -1, to: me});
						var filterFrom = ethx.watch({latest: -1, from: me});
						filterTo.changed(addTxs)
						filterFrom.changed(addTxs)

						addTxs(filterTo.messages())
						addTxs(filterFrom.messages())
						*/
=======
>>>>>>> 7f638f0b
					}

					function addTxs(messages) {
						/*
						setBalance()

						for(var i = 0; i < messages.length; i++) {
							var message = messages.get(i);
							var to = eth.lookupName(message.to);
							var from;
							if(message.from.length == 0) {
								from = "- MINED -";
							} else {
								from = eth.lookupName(message.from);
							}
							txModel.insert(0, {num: txModel.count, from: from, to: to, value: eth.numberToHuman(message.value)})
						}
						*/
					}
				}
			}
		}

	}
}<|MERGE_RESOLUTION|>--- conflicted
+++ resolved
@@ -156,19 +156,6 @@
 				model: ListModel {
 					id: txModel
 					Component.onCompleted: {
-<<<<<<< HEAD
-						/*
-						var me = eth.key().address;
-						var filterTo = ethx.watch({latest: -1, to: me});
-						var filterFrom = ethx.watch({latest: -1, from: me});
-						filterTo.changed(addTxs)
-						filterFrom.changed(addTxs)
-
-						addTxs(filterTo.messages())
-						addTxs(filterFrom.messages())
-						*/
-=======
->>>>>>> 7f638f0b
 					}
 
 					function addTxs(messages) {
